--- conflicted
+++ resolved
@@ -19,11 +19,7 @@
 	private static readonly Comparison<EcsID> _comparisonIds = (a, b)
 		=> ComponentComparer.CompareTerms(null!, a, b);
 	private static readonly Comparison<IQueryTerm> _comparisonTerms = (a, b)
-<<<<<<< HEAD
 		=> a.CompareTo(b);
-=======
-		=> ComponentComparer.CompareTerms(null!, a.Id, b.Id);
->>>>>>> 1d16d2b8
 
 
 
@@ -345,78 +341,6 @@
 
 		return query;
 	}
-<<<<<<< HEAD
-
-	public QueryIterator GetQueryIterator(Span<IQueryTerm> terms)
-	{
-		terms.SortNoAlloc(_comparisonTerms);
-		return new QueryIterator(_archRoot, terms);
-	}
-
-	static class Renting<T> where T : new()
-	{
-		private static readonly Stack<T> _stack = new Stack<T>();
-
-		public static T Rent()
-		{
-			if (_stack.TryPop(out var val))
-			{
-				return val;
-			}
-
-			val = new T();
-			return val;
-		}
-
-		public static void Return(T val)
-		{
-			_stack.Push(val);
-		}
-	}
-
-	public ref struct QueryIterator
-	{
-		private readonly ReadOnlySpan<IQueryTerm> _terms;
-		private readonly Stack<Archetype> _archetypeStack;
-
-		internal QueryIterator(Archetype root, ReadOnlySpan<IQueryTerm> terms)
-		{
-			_terms = terms;
-			_archetypeStack = Renting<Stack<Archetype>>.Rent();
-			_archetypeStack.Clear();
-			_archetypeStack.Push(root);
-		}
-
-		public bool Next(out Archetype archetype)
-		{
-			while (_archetypeStack.Count > 0)
-			{
-				var currentArchetype = _archetypeStack.Pop();
-				var result = currentArchetype.MatchWith(_terms);
-
-				if (result <= -1)
-					continue;
-
-				if (result == 0 && currentArchetype.Count > 0)
-				{
-					archetype = currentArchetype;
-					return true;
-				}
-
-				foreach (var edge in currentArchetype._add)
-				{
-					_archetypeStack.Push(edge.Archetype);
-				}
-			}
-
-			archetype = null;
-			_archetypeStack.Clear();
-			Renting<Stack<Archetype>>.Return(_archetypeStack);
-			return false; // No more archetypes to iterate over
-		}
-	}
-=======
->>>>>>> 1d16d2b8
 }
 
 struct EcsRecord
