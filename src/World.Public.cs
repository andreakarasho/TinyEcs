using static TinyEcs.Defaults;

namespace TinyEcs;

/// <summary>
/// The entities container.
/// </summary>
public sealed partial class World
{
	/// <summary>
	/// Create the world.<para/>
	/// Optionally specify the number of components the world will handle.<para/>
	/// </summary>
	/// <param name="maxComponentId"></param>
	public World(ulong maxComponentId = 256)
    {
        _comparer = new ComponentComparer(this);
        _archRoot = new Archetype(
            this,
            [],
            _comparer
        );
		_typeIndex.Add(_archRoot.Id, _archRoot);
		LastArchetypeId = _archRoot.Id;

		_maxCmpId = maxComponentId;
        _entities.MaxID = maxComponentId;

		_ = Component<Rule>();
		_ = Component<DoNotDelete>();
		_ = Component<Unique>();
		_ = Component<Symmetric>();
		_ = Component<Wildcard>();
		_ = Component<Pair<Wildcard, Wildcard>>();
		_ = Component<Identifier>();
		_ = Component<Name>();
		_ = Component<ChildOf>();

		_ = Component<OnDelete>();
		_ = Component<Delete>();
		_ = Component<Panic>();
		_ = Component<Unset>();

		setCommon(Entity<Rule>(), nameof(Rule));
		setCommon(Entity<DoNotDelete>(), nameof(DoNotDelete));
		setCommon(Entity<Unique>(), nameof(Unique));
		setCommon(Entity<Symmetric>(), nameof(Symmetric));
		setCommon(Entity<Wildcard>(), nameof(Wildcard));
		setCommon(Entity<Identifier>(), nameof(Identifier));
		setCommon(Entity<Name>(), nameof(Name));
		setCommon(Entity<ChildOf>(), nameof(ChildOf))
			.Add<OnDelete, Delete>()
			.Rule<Unique>();
		setCommon(Entity<OnDelete>(), nameof(OnDelete))
			.Rule<Unique>();
		setCommon(Entity<Delete>(), nameof(Delete));
		setCommon(Entity<Panic>(), nameof(Panic));
		setCommon(Entity<Unset>(), nameof(Unset));

		Entity<Identifier>()
			.Rule<Unset>();

		static EntityView setCommon(EntityView entity, string name)
			=> entity.Add<DoNotDelete>().Set<Identifier>(new (name), Defaults.Name.ID);

		OnPluginInitialization?.Invoke(this);
    }



	public event Action<EntityView>? OnEntityCreated, OnEntityDeleted;
	public event Action<EntityView, ComponentInfo>? OnComponentSet, OnComponentUnset;
	public static event Action<World>? OnPluginInitialization;



	/// <summary>
	/// Count of entities alive.<br/>
	/// ⚠️ If the count doesn't match with your expectations it's because
	/// in TinyEcs components are also entities!
	/// </summary>
	public int EntityCount => _entities.Length;



	/// <summary>
	/// Cleanup the world.
	/// </summary>
	public void Dispose()
    {
        _entities.Clear();
        _archRoot.Clear();
        _typeIndex.Clear();
		_cachedComponents.Clear();
		_names.Clear();

		foreach (var query in _cachedQueries.Values)
			query.Dispose();

		_cachedQueries.Clear();
    }

	/// <summary>
	/// Remove all empty archetypes.
	/// </summary>
	/// <returns></returns>
	public int RemoveEmptyArchetypes()
	{
		var removed = 0;
		_archRoot?.RemoveEmptyArchetypes(ref removed, _typeIndex);
		if (removed > 0)
			LastArchetypeId = ulong.MaxValue;
		return removed;
	}

	/// <summary>
	/// Get or create an archetype with the specified components.
	/// </summary>
	/// <param name="ids"></param>
	/// <returns></returns>
	public Archetype Archetype(params Span<ComponentInfo> ids)
	{
		if (ids.IsEmpty)
			return _archRoot;

		ids.SortNoAlloc(_comparisonCmps);

		var hash = RollingHash.Calculate(ids);
		if (!_typeIndex.TryGetValue(hash, out var archetype))
		{
			var archLessOne = Archetype(ids[..^1]);
			var arr = new ComponentInfo[ids.Length];
			archLessOne.All.CopyTo(arr);
			arr[^1] = ids[^1];
			arr.AsSpan().SortNoAlloc(_comparisonCmps);
			archetype = NewArchetype(archLessOne, arr, arr[^1].ID);
		}

		return archetype;
	}

	/// <summary>
	/// Create an entity with the specified components attached.
	/// </summary>
	/// <param name="arch"></param>
	/// <returns></returns>
	public EntityView Entity(Archetype arch)
	{
		ref var record = ref NewId(out var id);
		record.Archetype = arch;
		record.Chunk = arch.Add(id, out record.Row);
		record.Flags = EntityFlags.None;

		return new EntityView(this, id);
	}

	/// <summary>
	/// Create or get an entity with the specified <paramref name="id"/>.<br/>
	/// When <paramref name="id"/> is not specified or is 0 a new entity is spawned.
	/// </summary>
	/// <param name="id"></param>
	/// <returns></returns>
    public EntityView Entity(ulong id = 0)
	{
		lock (_newEntLock)
		{
			EntityView ent;
			if (id == 0 || !Exists(id))
			{
				// if (IsDeferred)
				// {
				// 	if (id == 0)
				// 		id = ++_entities.MaxID;
				// 	CreateDeferred(id);
				// 	return new EntityView(this, id);
				// }

				ref var record = ref NewId(out id, id);
				record.Archetype = _archRoot;
				record.Chunk = _archRoot.Add(id, out record.Row);
				record.Flags = EntityFlags.None;

				ent = new EntityView(this, id);
				OnEntityCreated?.Invoke(ent);
			}
			else
			{
				ent = new(this, id);
			}
			return ent;
		}
	}

	/// <summary>
	/// Get or create an entity from a component.
	/// </summary>
	/// <typeparam name="T"></typeparam>
	/// <returns></returns>
	public EntityView Entity<T>() where T : struct
	{
		ref readonly var cmp = ref Component<T>();

		var entId = cmp.ID;

		if (!entId.IsPair())
		{
			ref var record = ref GetRecord(entId);

			if ((record.Flags & EntityFlags.HasName) == 0)
			{
				record.Flags |= EntityFlags.HasName;
				var name = Lookup.Component<T>.Name;
				_names[name] = entId;
				Set<Identifier>(entId, new (name), Defaults.Name.ID);
			}
		}

		return new EntityView(this, entId);
	}

	/// <summary>
	/// Create or get an entity using the specified <paramref name="name"/>.<br/>
	/// A relation (Identity, Name) will be automatically added to the entity.
	/// </summary>
	/// <param name="name"></param>
	/// <returns></returns>
	public EntityView Entity(string name)
	{
		if (string.IsNullOrWhiteSpace(name))
			return EntityView.Invalid;

		EntityView entity;
		if (_names.TryGetValue(name, out var id) && (GetRecord(id).Flags & EntityFlags.HasName) != 0)
		{
			entity = Entity(id);
		}
		else
		{
			entity = Entity();
			GetRecord(entity).Flags |= EntityFlags.HasName;
			_names[name] = entity;
			entity.Set<Identifier>(new (name), Defaults.Name.ID);
		}

		return entity;
	}

	/// <summary>
	/// Delete the entity.<br/>
	/// Associated children are deleted too.
	/// </summary>
	/// <param name="entity"></param>
    public void Delete(EcsID entity)
    {
		if (IsDeferred)
		{
			if (Exists(entity))
				DeleteDeferred(entity);

			return;
		}

		lock (_newEntLock)
		{
			OnEntityDeleted?.Invoke(new (this, entity));

			ref var record = ref GetRecord(entity);

			EcsAssert.Panic(!Has<DoNotDelete>(entity), "You can't delete this entity!");

			if (record.Flags != EntityFlags.None)
			{
				if ((record.Flags & EntityFlags.HasName) != 0)
				{
					if (Has<Identifier, Name>(entity))
					{
						var name = Get<Identifier>(entity, Defaults.Name.ID).Data;
						_names.Remove(name, out var _);
					}
				}

				static void applyDeleteRules(World world, EcsID entity, params Span<IQueryTerm> terms)
				{
					world.BeginDeferred();
<<<<<<< HEAD
					var it = world.GetQueryIterator(terms);
					while (it.Next(out var arch))
=======
					using var it = world.GetQueryIterator(terms);
					while (it.Next(out var arch) && arch != null)
>>>>>>> 1d16d2b8
					{
						foreach (ref readonly var chunk in arch)
						{
							foreach (ref readonly var child in chunk.Entities.AsSpan(0, chunk.Count))
							{
								var action = world.Action(child.ID, entity);
								if (world.Has<OnDelete, Delete>(action))
									child.Delete();
								if (world.Has<OnDelete, Unset>(action))
									child.Unset(action, entity);
								if (world.Has<OnDelete, Panic>(action))
									EcsAssert.Panic(false, "you cant remove this entity because of {OnDelete, Panic} relation");
							}
						}
					}
					world.EndDeferred();
				}

				if ((record.Flags & EntityFlags.IsAction) != 0)
				{
					var term = new QueryTerm(IDOp.Pair(entity, Wildcard.ID), TermOp.With);
					applyDeleteRules(this, entity, term);
				}

				if ((record.Flags & EntityFlags.IsTarget) != 0)
				{
					var term = new QueryTerm(IDOp.Pair(Wildcard.ID, entity), TermOp.With);
					applyDeleteRules(this, entity, term);
				}
			}

			var removedId = record.Archetype.Remove(ref record);
			EcsAssert.Assert(removedId == entity);
			_entities.Remove(removedId);
		}
    }

	/// <summary>
	/// Check if the entity is valid and alive.
	/// </summary>
	/// <param name="entity"></param>
	/// <returns></returns>
    public bool Exists(EcsID entity)
    {
		if (entity.IsPair())
        {
			(var first, var second) = entity.Pair();
            return GetAlive(first).IsValid() && GetAlive(second).IsValid();
        }

        return _entities.Contains(entity);
    }

	/// <summary>
	/// Use this function to analyze pairs members.<br/>
	/// Pairs members lose their generation count. This function will bring it back!.
	/// </summary>
	/// <param name="id"></param>
	/// <returns></returns>
	public EcsID GetAlive(EcsID id)
	{
		if (Exists(id))
			return id;

		if ((uint)id != id)
			return 0;

		var current = _entities.GetNoGeneration(id);
		if (current == 0)
			return 0;

		if (!Exists(current))
			return 0;

		return current;
	}

	/// <summary>
	/// The archetype sign.<br/>The sign is unique.
	/// </summary>
	/// <param name="id"></param>
	/// <returns></returns>
    public ReadOnlySpan<ComponentInfo> GetType(EcsID id)
    {
        ref var record = ref GetRecord(id);
        return record.Archetype.All.AsSpan();
    }

	/// <summary>
	/// Add a Tag to the entity.
	/// </summary>
	/// <typeparam name="T"></typeparam>
	/// <param name="entity"></param>
    public void Add<T>(EcsID entity) where T : struct
	{
        ref readonly var cmp = ref Component<T>();
        EcsAssert.Panic(cmp.Size <= 0, "this is not a tag");

		if (IsDeferred && !Has(entity, cmp.ID))
		{
			AddDeferred<T>(entity);

			return;
		}

        _ = Attach(entity, cmp.ID, cmp.Size, cmp.IsManaged);
    }

	/// <summary>
	/// Set a Component to the entity.
	/// </summary>
	/// <typeparam name="T"></typeparam>
	/// <param name="entity"></param>
	/// <param name="component"></param>
    public void Set<T>(EcsID entity, T component) where T : struct
	{
		ref readonly var cmp = ref Component<T>();
        EcsAssert.Panic(cmp.Size > 0, "this is not a component");

		if (IsDeferred && !Has(entity, cmp.ID))
		{
			SetDeferred(entity, component);

			return;
		}

        (var raw, var row) = Attach(entity, cmp.ID, cmp.Size, cmp.IsManaged);
        var array = Unsafe.As<T[]>(raw!);
        array[row & TinyEcs.Archetype.CHUNK_THRESHOLD] = component;
	}

	/// <summary>
	/// Add a Tag to the entity.<br/>Tag is an entity.
	/// </summary>
	/// <param name="entity"></param>
	/// <param name="id"></param>
	public void Add(EcsID entity, EcsID id)
	{
		if (IsDeferred && !Has(entity, id))
		{
			SetDeferred(entity, id, null, 0, false);

			return;
		}

		_ = Attach(entity, id, 0, false);
	}

	/// <summary>
	/// Remove a component or a tag from the entity.
	/// </summary>
	/// <typeparam name="T"></typeparam>
	/// <param name="entity"></param>
    public void Unset<T>(EcsID entity) where T : struct
		=> Unset(entity, Component<T>().ID);

	/// <summary>
	/// Remove a component Id or a tag Id from the entity.
	/// </summary>
	/// <param name="entity"></param>
	/// <param name="id"></param>
	public void Unset(EcsID entity, EcsID id)
	{
		if (IsDeferred)
		{
			UnsetDeferred(entity, id);

			return;
		}

		Detach(entity, id);
	}

	/// <summary>
	/// Check if the entity has a component or tag.
	/// </summary>
	/// <typeparam name="T"></typeparam>
	/// <param name="entity"></param>
	/// <returns></returns>
    public bool Has<T>(EcsID entity) where T : struct
		=> Has(entity, Component<T>().ID);

	/// <summary>
	/// Check if the entity has a component or tag.<br/>
	/// Component or tag is an entity.
	/// </summary>
	/// <param name="entity"></param>
	/// <param name="id"></param>
	/// <returns></returns>
	public bool Has(EcsID entity, EcsID id)
    {
		return IsAttached(ref GetRecord(entity), id);
    }

	/// <summary>
	/// Get a component from the entity.
	/// </summary>
	/// <typeparam name="T"></typeparam>
	/// <param name="entity"></param>
	/// <returns></returns>
    public ref T Get<T>(EcsID entity) where T : struct
	{
		ref readonly var cmp = ref Component<T>();
		return ref GetUntrusted<T>(entity, cmp.ID, cmp.Size);
    }

	/// <summary>
	/// Get the name associated to the entity.
	/// </summary>
	/// <param name="id"></param>
	/// <returns></returns>
	public string Name(EcsID id)
	{
		ref var record = ref GetRecord(id);
		if ((record.Flags & EntityFlags.HasName) != 0)
			return Get<Identifier>(id, Defaults.Name.ID).Data;
		return string.Empty;
	}

	/// <inheritdoc cref="Rule(EcsID, EcsID)"/>
	public void Rule<TRule>(EcsID entity) where TRule : struct
	{
		Rule(entity, Component<TRule>().ID);
	}

	/// <summary>
	/// Set a rule to an entity.
	/// </summary>
	/// <param name="entity"></param>
	/// <param name="ruleId"></param>
	public void Rule(EcsID entity, EcsID ruleId)
	{
		ref var ruleRecord = ref GetRecord(entity);
		ruleRecord.Flags |= EntityFlags.HasRules;

		Add(entity, Defaults.Rule.ID, ruleId);
	}

	/// <summary>
	/// Print the archetype graph.
	/// </summary>
	public void PrintGraph()
    {
        _archRoot.Print(0);
    }

	/// <summary>
	/// Create a raw query specifing the terms directly.
	/// </summary>
	/// <param name="terms"></param>
	/// <returns></returns>
	public Query QueryRaw(params Span<IQueryTerm> terms)
	{
		terms.Sort();
		var roll = IQueryTerm.GetHash(terms);
		return GetQuery(
			roll.Hash,
			terms,
			static (world, terms) => new Query(world, terms));
	}

	/// <summary>
	/// Query for specific components.<para/>
	/// <example>
	/// 	Single component:
	/// <code>
	///		var query = world.Query&lt;Position&gt;();
	///		query.Each((ref Position pos) => { });
	/// </code>
	/// 	Multiple components<para/>
	/// <code>
	///		var query = world.Query&lt;(Position, Velocity)&gt;();
	///		query.Each((ref Position pos, ref Velocity vel) => { });
	/// </code>
	/// </example>
	/// </summary>
	/// <typeparam name="TQueryData"></typeparam>
	/// <returns></returns>
	public Query Query<TQueryData>() where TQueryData : struct
	{
		return GetQuery(
			Lookup.Query<TQueryData>.Hash,
		 	Lookup.Query<TQueryData>.Terms.AsSpan(),
		 	static (world, _) => new Query<TQueryData>(world)
		);
	}

	/// <summary>
	/// Query for specific components with filters.<para/>
	/// <example>
	/// 	Single filter:
	/// <code>
	///		var query = world.Query&lt;(Position, Velocity), Without&lt;Rotation&gt;&gt;();
	///		query.Each((ref Position pos, ref Velocity vel) => { });
	/// </code>
	/// 	Multiple filters<para/>
	/// <code>
	///		var query = world.Query&lt;(Position, Velocity), (With&lt;IsNpc&gt;, Without&lt;Rotation&gt;)&gt;();
	///		query.Each((ref Position pos, ref Velocity vel) => { });
	/// </code>
	/// 	The 'Or' clausole<para/>
	/// <code>
	///		var query = world.Query&lt;(Position, Velocity, Optional&lt;Rotation&gt;),
	///			(With&lt;IsNpc&gt;, Without&lt;Rotation&gt;,
	///				Or&lt;(With&lt;IsPlayer&gt;, With&lt;Rotation&gt;)&gt;)&gt;();
	///
	///		query.Each((ref Position pos, ref Velocity vel, ref Rotation maybeRot) => {
	///			if (Unsafe.IsNullRef(ref maybeRot)) {
	///				// hitting the main query
	///			} else {
	///				// hitting the Or clausole
	///			}
	///		});
	/// </code>
	/// </example>
	/// </summary>
	/// <typeparam name="TQueryData"></typeparam>
	/// <typeparam name="TQueryFilter"></typeparam>
	/// <returns></returns>
	public Query Query<TQueryData, TQueryFilter>() where TQueryData : struct where TQueryFilter : struct
	{
		return GetQuery(
			Lookup.Query<TQueryData, TQueryFilter>.Hash,
			Lookup.Query<TQueryData, TQueryFilter>.Terms.AsSpan(),
		 	static (world, _) => new Query<TQueryData, TQueryFilter>(world)
		);
	}

	/// <summary>
	///
	/// </summary>
	/// <returns></returns>
	public QueryBuilder QueryBuilder() => new QueryBuilder(this);

	/// <summary>
	/// Execute a deferred block.
	/// </summary>
	/// <param name="fn"></param>
	public void Deferred(Action<World> fn)
	{
		BeginDeferred();
		fn(this);
		EndDeferred();
	}

	/// <summary>
	/// Uncached query iterator
	/// </summary>
	/// <param name="terms"></param>
	/// <returns></returns>
	public QueryIterator GetQueryIterator(Span<IQueryTerm> terms)
	{
		terms.SortNoAlloc(_comparisonTerms);
		return new QueryIterator(_archRoot, terms);
	}

	public readonly ref struct QueryIterator
	{
		private readonly ReadOnlySpan<IQueryTerm> _terms;
		private readonly Stack<Archetype> _archetypeStack;

		internal QueryIterator(Archetype root, ReadOnlySpan<IQueryTerm> terms)
		{
			_terms = terms;
			_archetypeStack = Renting<Stack<Archetype>>.Rent();
			_archetypeStack.Clear();
			_archetypeStack.Push(root);
		}

		public bool Next(out Archetype? archetype)
		{
			while (_archetypeStack.TryPop(out archetype))
			{
				var result = archetype.MatchWith(_terms);

				if (result <= -1)
					break;

				foreach (var edge in archetype._add)
				{
					_archetypeStack.Push(edge.Archetype);
				}

				if (result == 0 && archetype.Count > 0)
				{
					return true;
				}
			}

			archetype = null;
			return false; // No more archetypes to iterate over
		}

		public void Dispose()
		{
			_archetypeStack.Clear();
			Renting<Stack<Archetype>>.Return(_archetypeStack);
		}
	}
}<|MERGE_RESOLUTION|>--- conflicted
+++ resolved
@@ -282,13 +282,8 @@
 				static void applyDeleteRules(World world, EcsID entity, params Span<IQueryTerm> terms)
 				{
 					world.BeginDeferred();
-<<<<<<< HEAD
-					var it = world.GetQueryIterator(terms);
-					while (it.Next(out var arch))
-=======
 					using var it = world.GetQueryIterator(terms);
 					while (it.Next(out var arch) && arch != null)
->>>>>>> 1d16d2b8
 					{
 						foreach (ref readonly var chunk in arch)
 						{
