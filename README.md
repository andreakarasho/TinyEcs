# TinyEcs
This small drop-in single-file project borns by the need of a reflection-free dotnet ECS library.<br>
NativeAOT compatible.

# Requirements
`net7.0+` atm

# Status
<i>Semi-production ready.</i>  `¯\_(ツ)_/¯`

# Sample
<<<<<<< HEAD
TODO!
=======
```csharp
// Initialize the world
using var world = new World();

// Spawn some entity
var entity = world.Entity()
	.Set(new Position() { X = 1f, Y = -1f })
	.Set<Velocity>();


// Search the entities
var query = world.Query()
	.With<Position>()
	.With<Velocity>();
     
unsafe
{
	// Note: you can also parse the query 
	//	"foreach (var it in query) { }"
	
	world.RegisterSystem(query, &MoveSystem);
}


void MoveSystem(in Iterator it)
{
	var p = it.Field<Position>();
	var v = it.Field<Velocity>();

	foreach (var row in it)
	{
		ref var pos = ref p.Get();
		ref var vel = ref v.Get();

		pos.X *= vel.X;
		pos.Y *= vel.Y;
	}
}


struct Position { public float X, Y; }
struct Velocity { public float X, Y; }
```
# EntityView
```csharp
using var world = new World();

EntityView e = world.Entity();

// set the transform component
e.Set<Transform>(); // same as world.Set<Transform>(e);

// return the Transform component 
ref Transform transform = ref e.Get<Transform>(); 

// return true
bool has = e.Has<Transform>(); 

```

# Parent-Child relation
```csharp
using var world = new World();

var inventory = world.Entity();
var sword = world.Entity();
var gold = world.Entity();

sword.AttachTo(inventory);
gold.AttachTo(inventory);

// detach
sword.Detach();

// cleanup
inventory.RemoveAllChildren();
```
>>>>>>> 50b0d365

# Credits
Base code idea inspired by:
- https://github.com/jasonliang-dev/entity-component-system
- https://github.com/SanderMertens/flecs<|MERGE_RESOLUTION|>--- conflicted
+++ resolved
@@ -9,87 +9,7 @@
 <i>Semi-production ready.</i>  `¯\_(ツ)_/¯`
 
 # Sample
-<<<<<<< HEAD
 TODO!
-=======
-```csharp
-// Initialize the world
-using var world = new World();
-
-// Spawn some entity
-var entity = world.Entity()
-	.Set(new Position() { X = 1f, Y = -1f })
-	.Set<Velocity>();
-
-
-// Search the entities
-var query = world.Query()
-	.With<Position>()
-	.With<Velocity>();
-     
-unsafe
-{
-	// Note: you can also parse the query 
-	//	"foreach (var it in query) { }"
-	
-	world.RegisterSystem(query, &MoveSystem);
-}
-
-
-void MoveSystem(in Iterator it)
-{
-	var p = it.Field<Position>();
-	var v = it.Field<Velocity>();
-
-	foreach (var row in it)
-	{
-		ref var pos = ref p.Get();
-		ref var vel = ref v.Get();
-
-		pos.X *= vel.X;
-		pos.Y *= vel.Y;
-	}
-}
-
-
-struct Position { public float X, Y; }
-struct Velocity { public float X, Y; }
-```
-# EntityView
-```csharp
-using var world = new World();
-
-EntityView e = world.Entity();
-
-// set the transform component
-e.Set<Transform>(); // same as world.Set<Transform>(e);
-
-// return the Transform component 
-ref Transform transform = ref e.Get<Transform>(); 
-
-// return true
-bool has = e.Has<Transform>(); 
-
-```
-
-# Parent-Child relation
-```csharp
-using var world = new World();
-
-var inventory = world.Entity();
-var sword = world.Entity();
-var gold = world.Entity();
-
-sword.AttachTo(inventory);
-gold.AttachTo(inventory);
-
-// detach
-sword.Detach();
-
-// cleanup
-inventory.RemoveAllChildren();
-```
->>>>>>> 50b0d365
 
 # Credits
 Base code idea inspired by:
